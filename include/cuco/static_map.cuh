/*
 * Copyright (c) 2020, NVIDIA CORPORATION.
 *
 * Licensed under the Apache License, Version 2.0 (the "License");
 * you may not use this file except in compliance with the License.
 * You may obtain a copy of the License at
 *
 *     http://www.apache.org/licenses/LICENSE-2.0
 *
 * Unless required by applicable law or agreed to in writing, software
 * distributed under the License is distributed on an "AS IS" BASIS,
 * WITHOUT WARRANTIES OR CONDITIONS OF ANY KIND, either express or implied.
 * See the License for the specific language governing permissions and
 * limitations under the License.
 */

#pragma once

#include <cooperative_groups.h>
#include <thrust/distance.h>
#include <thrust/functional.h>
#include <cub/cub.cuh>
#include <cuda/std/atomic>
#include <memory>

#include <cuco/allocator.hpp>
#include <cuco/detail/cuda_memcmp.cuh>
#ifndef CUDART_VERSION
#error CUDART_VERSION Undefined!
#elif (CUDART_VERSION >= 11000) // including with CUDA 10.2 leads to compilation errors
#include <cuda/barrier>
#endif

#include <cuco/detail/error.hpp>
#include <cuco/detail/hash_functions.cuh>
#include <cuco/detail/pair.cuh>
#include <cuco/detail/static_map_kernels.cuh>

namespace cuco {

template <typename Key, typename Value, cuda::thread_scope Scope, typename Allocator>
class dynamic_map;

/**
 * @brief A GPU-accelerated, unordered, associative container of key-value
 * pairs with unique keys.
 *
 * Allows constant time concurrent inserts or concurrent find operations (not
 * concurrent insert and find) from threads in device code.
 *
 * Current limitations:
 * - Requires keys that are Arithmetic
 * - Does not support erasing keys
 * - Capacity is fixed and will not grow automatically
 * - Requires the user to specify sentinel values for both key and mapped value
 * to indicate empty slots
 * - Does not support concurrent insert and find operations
 *
 * The `static_map` supports two types of operations:
 * - Host-side "bulk" operations
 * - Device-side "singular" operations
 *
 * The host-side bulk operations include `insert`, `find`, and `contains`. These
 * APIs should be used when there are a large number of keys to insert or lookup
 * in the map. For example, given a range of keys specified by device-accessible
 * iterators, the bulk `insert` function will insert all keys into the map.
 *
 * The singular device-side operations allow individual threads to to perform
 * independent insert or find/contains operations from device code. These
 * operations are accessed through non-owning, trivially copyable "view" types:
 * `device_view` and `mutable_device_view`. The `device_view` class is an
 * immutable view that allows only non-modifying operations such as `find` or
 * `contains`. The `mutable_device_view` class only allows `insert` operations.
 * The two types are separate to prevent erroneous concurrent insert/find
 * operations.
 *
 * Example:
 * \code{.cpp}
 * int empty_key_sentinel = -1;
 * int empty_value_sentine = -1;
 *
 * // Constructs a map with 100,000 slots using -1 and -1 as the empty key/value
 * // sentinels. Note the capacity is chosen knowing we will insert 50,000 keys,
 * // for an load factor of 50%.
 * static_map<int, int> m{100'000, empty_key_sentinel, empty_value_sentinel};
 *
 * // Create a sequence of pairs {{0,0}, {1,1}, ... {i,i}}
 * thrust::device_vector<thrust::pair<int,int>> pairs(50,000);
 * thrust::transform(thrust::make_counting_iterator(0),
 *                   thrust::make_counting_iterator(pairs.size()),
 *                   pairs.begin(),
 *                   []__device__(auto i){ return thrust::make_pair(i,i); };
 *
 *
 * // Inserts all pairs into the map
 * m.insert(pairs.begin(), pairs.end());
 *
 * // Get a `device_view` and passes it to a kernel where threads may perform
 * // `find/contains` lookups
 * kernel<<<...>>>(m.get_device_view());
 * \endcode
 *
 *
 * @tparam Key Arithmetic type used for key
 * @tparam Value Type of the mapped values
 * @tparam Scope The scope in which insert/find operations will be performed by
 * individual threads.
 * @tparam Allocator Type of allocator used for device storage
 */
template <typename Key,
          typename Value,
          cuda::thread_scope Scope = cuda::thread_scope_device,
          typename Allocator       = cuco::cuda_allocator<char>>
class static_map {
  static_assert(std::is_arithmetic<Key>::value, "Unsupported, non-arithmetic key type.");
  friend class dynamic_map<Key, Value, Scope, Allocator>;

 public:
  using value_type         = cuco::pair_type<Key, Value>;
  using key_type           = Key;
  using mapped_type        = Value;
  using atomic_key_type    = cuda::atomic<key_type, Scope>;
  using atomic_mapped_type = cuda::atomic<mapped_type, Scope>;
  using pair_atomic_type   = cuco::pair_type<atomic_key_type, atomic_mapped_type>;
  using slot_type          = pair_atomic_type;
  using atomic_ctr_type    = cuda::atomic<std::size_t, Scope>;
  using allocator_type     = Allocator;
  using slot_allocator_type =
    typename std::allocator_traits<Allocator>::rebind_alloc<pair_atomic_type>;

  static_map(static_map const&) = delete;
  static_map(static_map&&)      = delete;
  static_map& operator=(static_map const&) = delete;
  static_map& operator=(static_map&&) = delete;

  /**
   * @brief Construct a fixed-size map with the specified capacity and sentinel values.
   * @brief Construct a statically sized map with the specified number of slots
   * and sentinel values.
   *
   * The capacity of the map is fixed. Insert operations will not automatically
   * grow the map. Attempting to insert more unique keys than the capacity of
   * the map results in undefined behavior.
   *
   * Performance begins to degrade significantly beyond a load factor of ~70%.
   * For best performance, choose a capacity that will keep the load factor
   * below 70%. E.g., if inserting `N` unique keys, choose a capacity of
   * `N * (1/0.7)`.
   *
   * The `empty_key_sentinel` and `empty_value_sentinel` values are reserved and
   * undefined behavior results from attempting to insert any key/value pair
   * that contains either.
   *
   * @param capacity The total number of slots in the map
   * @param empty_key_sentinel The reserved key value for empty slots
   * @param empty_value_sentinel The reserved mapped value for empty slots
   * @param alloc Allocator used for allocating device storage
   */
  static_map(std::size_t capacity,
             Key empty_key_sentinel,
             Value empty_value_sentinel,
             Allocator const& alloc = Allocator{});

  /**
   * @brief Destroys the map and frees its contents.
   *
   */
  ~static_map();

  /**
   * @brief Inserts all key/value pairs in the range `[first, last)`.
   *
   * If multiple keys in `[first, last)` compare equal, it is unspecified which
   * element is inserted.
   *
   * @tparam InputIt Device accessible input iterator whose `value_type` is
   * convertible to the map's `value_type`
   * @tparam Hash Unary callable type
   * @tparam KeyEqual Binary callable type
   * @param first Beginning of the sequence of key/value pairs
   * @param last End of the sequence of key/value pairs
   * @param hash The unary function to apply to hash each key
   * @param key_equal The binary function to compare two keys for equality
   */
  template <typename InputIt,
            typename Hash     = cuco::detail::MurmurHash3_32<key_type>,
            typename KeyEqual = thrust::equal_to<key_type>>
  void insert(InputIt first, InputIt last, Hash hash = Hash{}, KeyEqual key_equal = KeyEqual{});

  /**
   * @brief Finds the values corresponding to all keys in the range `[first, last)`.
   *
   * If the key `*(first + i)` exists in the map, copies its associated value to `(output_begin +
   * i)`. Else, copies the empty value sentinel.
   *
   * @tparam InputIt Device accessible input iterator whose `value_type` is
   * convertible to the map's `key_type`
   * @tparam OutputIt Device accessible output iterator whose `value_type` is
   * convertible to the map's `mapped_type`
   * @tparam Hash Unary callable type
   * @tparam KeyEqual Binary callable type
   * @param first Beginning of the sequence of keys
   * @param last End of the sequence of keys
   * @param output_begin Beginning of the sequence of values retrieved for each key
   * @param hash The unary function to apply to hash each key
   * @param key_equal The binary function to compare two keys for equality
   */
  template <typename InputIt,
            typename OutputIt,
            typename Hash     = cuco::detail::MurmurHash3_32<key_type>,
            typename KeyEqual = thrust::equal_to<key_type>>
  void find(InputIt first,
            InputIt last,
            OutputIt output_begin,
            Hash hash          = Hash{},
            KeyEqual key_equal = KeyEqual{}) noexcept;

  /**
   * @brief Indicates whether the keys in the range `[first, last)` are contained in the map.
   *
   * Writes a `bool` to `(output + i)` indicating if the key `*(first + i)` exists in the map.
   *
   * @tparam InputIt Device accessible input iterator whose `value_type` is
   * convertible to the map's `key_type`
   * @tparam OutputIt Device accessible output iterator whose `value_type` is
   * convertible to the map's `mapped_type`
   * @tparam Hash Unary callable type
   * @tparam KeyEqual Binary callable type
   * @param first Beginning of the sequence of keys
   * @param last End of the sequence of keys
   * @param output_begin Beginning of the sequence of booleans for the presence of each key
   * @param hash The unary function to apply to hash each key
   * @param key_equal The binary function to compare two keys for equality
   */
  template <typename InputIt,
            typename OutputIt,
            typename Hash     = cuco::detail::MurmurHash3_32<key_type>,
            typename KeyEqual = thrust::equal_to<key_type>>
  void contains(InputIt first,
                InputIt last,
                OutputIt output_begin,
                Hash hash          = Hash{},
                KeyEqual key_equal = KeyEqual{}) noexcept;

 private:
  class device_view_base {
   protected:
    // Import member type definitions from `static_map`
    using value_type     = value_type;
    using key_type       = Key;
    using mapped_type    = Value;
    using iterator       = pair_atomic_type*;
    using const_iterator = pair_atomic_type const*;
    using slot_type      = slot_type;

   private:
    pair_atomic_type* slots_{};     ///< Pointer to flat slots storage
    std::size_t capacity_{};        ///< Total number of slots
    Key empty_key_sentinel_{};      ///< Key value that represents an empty slot
    Value empty_value_sentinel_{};  ///< Initial Value of empty slot

   protected:
    __host__ __device__ device_view_base(pair_atomic_type* slots,
                                         std::size_t capacity,
                                         Key empty_key_sentinel,
                                         Value empty_value_sentinel) noexcept
      : slots_{slots},
        capacity_{capacity},
        empty_key_sentinel_{empty_key_sentinel},
        empty_value_sentinel_{empty_value_sentinel}
    {
    }

    /**
     * @brief Gets slots array.
     *
     * @return Slots array
     */
    __device__ pair_atomic_type* get_slots() noexcept { return slots_; }

    /**
     * @brief Gets slots array.
     *
     * @return Slots array
     */
    __device__ pair_atomic_type const* get_slots() const noexcept { return slots_; }

    /**
     * @brief Returns the initial slot for a given key `k`
     *
     * @tparam Hash Unary callable type
     * @param k The key to get the slot for
     * @param hash The unary callable used to hash the key
     * @return Pointer to the initial slot for `k`
     */
    template <typename Hash>
    __device__ iterator initial_slot(Key const& k, Hash hash) noexcept
    {
      return &slots_[hash(k) % capacity_];
    }

    /**
     * @brief Returns the initial slot for a given key `k`
     *
     * @tparam Hash Unary callable type
     * @param k The key to get the slot for
     * @param hash The unary callable used to hash the key
     * @return Pointer to the initial slot for `k`
     */
    template <typename Hash>
    __device__ const_iterator initial_slot(Key const& k, Hash hash) const noexcept
    {
      return &slots_[hash(k) % capacity_];
    }

    /**
     * @brief Returns the initial slot for a given key `k`
     *
     * To be used for Cooperative Group based probing.
     *
     * @tparam CG Cooperative Group type
     * @tparam Hash Unary callable type
     * @param g the Cooperative Group for which the initial slot is needed
     * @param k The key to get the slot for
     * @param hash The unary callable used to hash the key
     * @return Pointer to the initial slot for `k`
     */
    template <typename CG, typename Hash>
    __device__ iterator initial_slot(CG g, Key const& k, Hash hash) noexcept
    {
      return &slots_[(hash(k) + g.thread_rank()) % capacity_];
    }

    /**
     * @brief Returns the initial slot for a given key `k`
     *
     * To be used for Cooperative Group based probing.
     *
     * @tparam CG Cooperative Group type
     * @tparam Hash Unary callable type
     * @param g the Cooperative Group for which the initial slot is needed
     * @param k The key to get the slot for
     * @param hash The unary callable used to hash the key
     * @return Pointer to the initial slot for `k`
     */
    template <typename CG, typename Hash>
    __device__ const_iterator initial_slot(CG g, Key const& k, Hash hash) const noexcept
    {
      return &slots_[(hash(k) + g.thread_rank()) % capacity_];
    }

    /**
     * @brief Given a slot `s`, returns the next slot.
     *
     * If `s` is the last slot, wraps back around to the first slot.
     *
     * @param s The slot to advance
     * @return The next slot after `s`
     */
    __device__ iterator next_slot(iterator s) noexcept { return (++s < end()) ? s : begin_slot(); }

    /**
     * @brief Given a slot `s`, returns the next slot.
     *
     * If `s` is the last slot, wraps back around to the first slot.
     *
     * @param s The slot to advance
     * @return The next slot after `s`
     */
    __device__ const_iterator next_slot(const_iterator s) const noexcept
    {
      return (++s < end()) ? s : begin_slot();
    }

    /**
     * @brief Given a slot `s`, returns the next slot.
     *
     * If `s` is the last slot, wraps back around to the first slot. To
     * be used for Cooperative Group based probing.
     *
     * @tparam CG The Cooperative Group type
     * @param g The Cooperative Group for which the next slot is needed
     * @param s The slot to advance
     * @return The next slot after `s`
     */
    template <typename CG>
    __device__ iterator next_slot(CG g, iterator s) noexcept
    {
      uint32_t index = s - slots_;
      return &slots_[(index + g.size()) % capacity_];
    }

    /**
     * @brief Given a slot `s`, returns the next slot.
     *
     * If `s` is the last slot, wraps back around to the first slot. To
     * be used for Cooperative Group based probing.
     *
     * @tparam CG The Cooperative Group type
     * @param g The Cooperative Group for which the next slot is needed
     * @param s The slot to advance
     * @return The next slot after `s`
     */
    template <typename CG>
    __device__ const_iterator next_slot(CG g, const_iterator s) const noexcept
    {
      uint32_t index = s - slots_;
      return &slots_[(index + g.size()) % capacity_];
    }

    /**
     * @brief Initializes the given array of slots to the specified values given by `k` and `v`
     * using the threads in the group `g`.
     *
     * @note This function synchronizes the group `g`.
     *
     * @tparam CG The type of the cooperative thread group
     * @param g The cooperative thread group used to initialize the slots
     * @param slots Pointer to the array of slots to initialize
     * @param num_slots Number of slots to initialize
     * @param k The desired key value for each slot
     * @param v The desired mapped value for each slot
     */

    template <typename CG>
    __device__ static void initialize_slots(
      CG g, pair_atomic_type* slots, std::size_t num_slots, Key k, Value v)
    {
      auto tid = g.thread_rank();
      while (tid < num_slots) {
        new (&slots[tid].first) atomic_key_type{k};
        new (&slots[tid].second) atomic_mapped_type{v};
        tid += g.size();
      }
      g.sync();
    }

   public:
    /**
     * @brief Gets the maximum number of elements the hash map can hold.
     *
     * @return The maximum number of elements the hash map can hold
     */
    __host__ __device__ std::size_t get_capacity() const noexcept { return capacity_; }

    /**
     * @brief Gets the sentinel value used to represent an empty key slot.
     *
     * @return The sentinel value used to represent an empty key slot
     */
    __host__ __device__ Key get_empty_key_sentinel() const noexcept { return empty_key_sentinel_; }

    /**
     * @brief Gets the sentinel value used to represent an empty value slot.
     *
     * @return The sentinel value used to represent an empty value slot
     */
    __host__ __device__ Value get_empty_value_sentinel() const noexcept
    {
      return empty_value_sentinel_;
    }

    /**
     * @brief Returns iterator to the first slot.
     *
     * @note Unlike `std::map::begin()`, the `begin_slot()` iterator does _not_ point to the first
     * occupied slot. Instead, it refers to the first slot in the array of contiguous slot storage.
     * Iterating from `begin_slot()` to `end_slot()` will iterate over all slots, including those
     * both empty and filled.
     *
     * There is no `begin()` iterator to avoid confusion as it is not possible to provide an
     * iterator over only the filled slots.
     *
     * @return Iterator to the first slot
     */
    __device__ iterator begin_slot() noexcept { return slots_; }

    /**
     * @brief Returns iterator to the first slot.
     *
     * @note Unlike `std::map::begin()`, the `begin_slot()` iterator does _not_ point to the first
     * occupied slot. Instead, it refers to the first slot in the array of contiguous slot storage.
     * Iterating from `begin_slot()` to `end_slot()` will iterate over all slots, including those
     * both empty and filled.
     *
     * There is no `begin()` iterator to avoid confusion as it is not possible to provide an
     * iterator over only the filled slots.
     *
     * @return Iterator to the first slot
     */
    __device__ const_iterator begin_slot() const noexcept { return slots_; }

    /**
     * @brief Returns a const_iterator to one past the last slot.
     *
     * @return A const_iterator to one past the last slot
     */
    __host__ __device__ const_iterator end_slot() const noexcept { return slots_ + capacity_; }

    /**
     * @brief Returns an iterator to one past the last slot.
     *
     * @return An iterator to one past the last slot
     */
    __host__ __device__ iterator end_slot() noexcept { return slots_ + capacity_; }

    /**
     * @brief Returns a const_iterator to one past the last slot.
     *
     * `end()` calls `end_slot()` and is provided for convenience for those familiar with checking
     * an iterator returned from `find()` against the `end()` iterator.
     *
     * @return A const_iterator to one past the last slot
     */
    __host__ __device__ const_iterator end() const noexcept { return end_slot(); }

    /**
     * @brief Returns an iterator to one past the last slot.
     *
     * `end()` calls `end_slot()` and is provided for convenience for those familiar with checking
     * an iterator returned from `find()` against the `end()` iterator.
     *
     * @return An iterator to one past the last slot
     */
    __host__ __device__ iterator end() noexcept { return end_slot(); }
  };

 public:
  /**
   * @brief Mutable, non-owning view-type that may be used in device code to
   * perform singular inserts into the map.
   *
   * `device_mutable_view` is trivially-copyable and is intended to be passed by
   * value.
   *
   * Example:
   * \code{.cpp}
   * cuco::static_map<int,int> m{100'000, -1, -1};
   *
   * // Inserts a sequence of pairs {{0,0}, {1,1}, ... {i,i}}
   * thrust::for_each(thrust::make_counting_iterator(0),
   *                  thrust::make_counting_iterator(50'000),
   *                  [map = m.get_mutable_device_view()]
   *                  __device__ (auto i) mutable {
   *                     map.insert(thrust::make_pair(i,i));
   *                  });
   * \endcode
   */
  class device_mutable_view : public device_view_base {
   public:
    using value_type     = typename device_view_base::value_type;
    using key_type       = typename device_view_base::key_type;
    using mapped_type    = typename device_view_base::mapped_type;
    using iterator       = typename device_view_base::iterator;
    using const_iterator = typename device_view_base::const_iterator;
    using slot_type      = typename device_view_base::slot_type;

    /**
     * @brief Construct a mutable view of the first `capacity` slots of the
     * slots array pointed to by `slots`.
     *
     * @param slots Pointer to beginning of initialized slots array
     * @param capacity The number of slots viewed by this object
     * @param empty_key_sentinel The reserved value for keys to represent empty
     * slots
     * @param empty_value_sentinel The reserved value for mapped values to
     * represent empty slots
     */
<<<<<<< HEAD
    __host__ __device__ device_mutable_view(pair_atomic_type* slots,
                                            std::size_t capacity,
                                            Key empty_key_sentinel,
                                            Value empty_value_sentinel) noexcept
=======
     __host__ __device__ device_mutable_view(pair_atomic_type* slots,
                                             std::size_t capacity,
                                             Key empty_key_sentinel,
                                             Value empty_value_sentinel) noexcept
>>>>>>> 2196040f
      : device_view_base{slots, capacity, empty_key_sentinel, empty_value_sentinel}
    {
    }

    template <typename CG>
    __device__ static device_mutable_view make_from_uninitialized_slots(
      CG g,
      pair_atomic_type* slots,
      std::size_t capacity,
      Key empty_key_sentinel,
      Value empty_value_sentinel) noexcept
    {
      device_view_base::initialize_slots(
        g, slots, capacity, empty_key_sentinel, empty_value_sentinel);
      return device_mutable_view{slots, capacity, empty_key_sentinel, empty_value_sentinel};
    }

    /**
     * @brief Inserts the specified key/value pair into the map.
     *
     * Returns a pair consisting of an iterator to the inserted element (or to
     * the element that prevented the insertion) and a `bool` denoting whether
     * the insertion took place.
     *
     * @tparam Hash Unary callable type
     * @tparam KeyEqual Binary callable type
     * @param insert_pair The pair to insert
     * @param hash The unary callable used to hash the key
     * @param key_equal The binary callable used to compare two keys for
     * equality
     * @return `true` if the insert was successful, `false` otherwise.
     */
    template <typename Hash     = cuco::detail::MurmurHash3_32<key_type>,
              typename KeyEqual = thrust::equal_to<key_type>>
    __device__ bool insert(value_type const& insert_pair,
                           Hash hash          = Hash{},
                           KeyEqual key_equal = KeyEqual{}) noexcept;
    /**
     * @brief Inserts the specified key/value pair into the map.
     *
     * Returns a pair consisting of an iterator to the inserted element (or to
     * the element that prevented the insertion) and a `bool` denoting whether
     * the insertion took place. Uses the CUDA Cooperative Groups API to
     * to leverage multiple threads to perform a single insert. This provides a
     * significant boost in throughput compared to the non Cooperative Group
     * `insert` at moderate to high load factors.
     *
     * @tparam Cooperative Group type
     * @tparam Hash Unary callable type
     * @tparam KeyEqual Binary callable type
     *
     * @param g The Cooperative Group that performs the insert
     * @param insert_pair The pair to insert
     * @param hash The unary callable used to hash the key
     * @param key_equal The binary callable used to compare two keys for
     * equality
     * @return `true` if the insert was successful, `false` otherwise.
     */
    template <typename CG,
              typename Hash     = cuco::detail::MurmurHash3_32<key_type>,
              typename KeyEqual = thrust::equal_to<key_type>>
    __device__ bool insert(CG g,
                           value_type const& insert_pair,
                           Hash hash          = Hash{},
                           KeyEqual key_equal = KeyEqual{}) noexcept;

  };  // class device mutable view

  /**
   * @brief Non-owning view-type that may be used in device code to
   * perform singular find and contains operations for the map.
   *
   * `device_view` is trivially-copyable and is intended to be passed by
   * value.
   *
   */
  class device_view : public device_view_base {
   public:
    using value_type     = typename device_view_base::value_type;
    using key_type       = typename device_view_base::key_type;
    using mapped_type    = typename device_view_base::mapped_type;
    using iterator       = typename device_view_base::iterator;
    using const_iterator = typename device_view_base::const_iterator;
    using slot_type      = typename device_view_base::slot_type;

    /**
     * @brief Construct a view of the first `capacity` slots of the
     * slots array pointed to by `slots`.
     *
     * @param slots Pointer to beginning of initialized slots array
     * @param capacity The number of slots viewed by this object
     * @param empty_key_sentinel The reserved value for keys to represent empty
     * slots
     * @param empty_value_sentinel The reserved value for mapped values to
     * represent empty slots
     */
     __host__ __device__ device_view(pair_atomic_type* slots,
                                     std::size_t capacity,
                                     Key empty_key_sentinel,
                                     Value empty_value_sentinel) noexcept
      : device_view_base{slots, capacity, empty_key_sentinel, empty_value_sentinel}
    {
    }

    /**
     * @brief Makes a copy of given `device_view` using non-owned memory.
     *
     * This function is intended to be used to create shared memory copies of small static maps, although global memory can be used as well.
     *
     * Example:
     * @code{.cpp}
     * template <typename MapType, int CAPACITY>
     * __global__ void use_device_view(const typename MapType::device_view device_view,
     *                                 map_key_t const* const keys_to_search,
     *                                 map_value_t* const values_found,
     *                                 const size_t number_of_elements)
     * {
     *     const size_t index = blockIdx.x * blockDim.x + threadIdx.x;
     *
     *     __shared__ typename MapType::pair_atomic_type sm_buffer[CAPACITY];
     *
     *     auto g = cg::this_thread_block();
     *
     *     const map_t::device_view sm_static_map = device_view.make_copy(g,
     *                                                                    sm_buffer);
     *
     *     for (size_t i = g.thread_rank(); i < number_of_elements; i += g.size())
     *     {
     *         values_found[i] = sm_static_map.find(keys_to_search[i])->second;
     *     }
     * }
     * @endcode
     *
     * @tparam CG The type of the cooperative thread group
     * @param g The ooperative thread group used to copy the slots
     * @param source_device_view `device_view` to copy from
     * @param memory_to_use Array large enough to support `capacity` elements. Object does not take the ownership of the memory
     * @return Copy of passed `device_view`
     */
    template <typename CG>
    __device__ static device_view make_copy(CG g,
                                            pair_atomic_type* const memory_to_use,
                                            device_view source_device_view) noexcept
    {
#ifndef CUDART_VERSION
#error CUDART_VERSION Undefined!
#elif (CUDART_VERSION >= 11000)
      __shared__ cuda::barrier<cuda::thread_scope::thread_scope_block> barrier;
      if (g.thread_rank() == 0) {
        init(&barrier, g.size());
      }
      g.sync();

      cuda::memcpy_async(g,
                         memory_to_use,
                         source_device_view.get_slots(),
                         sizeof(pair_atomic_type) * source_device_view.get_capacity(),
                         barrier);

      barrier.arrive_and_wait();
#else
      pair_atomic_type const* const slots_ptr = source_device_view.get_slots();
      for (std::size_t i = g.thread_rank(); i < source_device_view.get_capacity(); i += g.size())
      {
        new (&memory_to_use[i].first) atomic_key_type{slots_ptr[i].first.load(cuda::memory_order_relaxed)};
        new (&memory_to_use[i].second) atomic_mapped_type{slots_ptr[i].second.load(cuda::memory_order_relaxed)};
      }
      g.sync();
#endif

      return device_view(memory_to_use,
                         source_device_view.get_capacity(),
                         source_device_view.get_empty_key_sentinel(),
                         source_device_view.get_empty_value_sentinel());
    }

    /**
     * @brief Finds the value corresponding to the key `k`.
     *
     * Returns an iterator to the pair whose key is equivalent to `k`.
     * If no such pair exists, returns `end()`.
     *
     * @tparam Hash Unary callable type
     * @tparam KeyEqual Binary callable type
     * @param k The key to search for
     * @param hash The unary callable used to hash the key
     * @param key_equal The binary callable used to compare two keys
     * for equality
     * @return An iterator to the position at which the key/value pair
     * containing `k` was inserted
     */
    template <typename Hash     = cuco::detail::MurmurHash3_32<key_type>,
              typename KeyEqual = thrust::equal_to<key_type>>
    __device__ iterator find(Key const& k,
                             Hash hash          = Hash{},
                             KeyEqual key_equal = KeyEqual{}) noexcept;

    /** @brief Finds the value corresponding to the key `k`.
     *
     * Returns a const_iterator to the pair whose key is equivalent to `k`.
     * If no such pair exists, returns `end()`.
     *
     * @tparam Hash Unary callable type
     * @tparam KeyEqual Binary callable type
     * @param k The key to search for
     * @param hash The unary callable used to hash the key
     * @param key_equal The binary callable used to compare two keys
     * for equality
     * @return An iterator to the position at which the key/value pair
     * containing `k` was inserted
     */
    template <typename Hash     = cuco::detail::MurmurHash3_32<key_type>,
              typename KeyEqual = thrust::equal_to<key_type>>
    __device__ const_iterator find(Key const& k,
                                   Hash hash          = Hash{},
                                   KeyEqual key_equal = KeyEqual{}) const noexcept;

    /**
     * @brief Finds the value corresponding to the key `k`.
     *
     * Returns an iterator to the pair whose key is equivalent to `k`.
     * If no such pair exists, returns `end()`. Uses the CUDA Cooperative Groups API to
     * to leverage multiple threads to perform a single find. This provides a
     * significant boost in throughput compared to the non Cooperative Group
     * `find` at moderate to high load factors.
     *
     * @tparam CG Cooperative Group type
     * @tparam Hash Unary callable type
     * @tparam KeyEqual Binary callable type
     * @param g The Cooperative Group used to perform the find
     * @param k The key to search for
     * @param hash The unary callable used to hash the key
     * @param key_equal The binary callable used to compare two keys
     * for equality
     * @return An iterator to the position at which the key/value pair
     * containing `k` was inserted
     */
    template <typename CG,
              typename Hash     = cuco::detail::MurmurHash3_32<key_type>,
              typename KeyEqual = thrust::equal_to<key_type>>
    __device__ iterator
    find(CG g, Key const& k, Hash hash = Hash{}, KeyEqual key_equal = KeyEqual{}) noexcept;

    /**
     * @brief Finds the value corresponding to the key `k`.
     *
     * Returns a const_iterator to the pair whose key is equivalent to `k`.
     * If no such pair exists, returns `end()`. Uses the CUDA Cooperative Groups API to
     * to leverage multiple threads to perform a single find. This provides a
     * significant boost in throughput compared to the non Cooperative Group
     * `find` at moderate to high load factors.
     *
     * @tparam CG Cooperative Group type
     * @tparam Hash Unary callable type
     * @tparam KeyEqual Binary callable type
     * @param g The Cooperative Group used to perform the find
     * @param k The key to search for
     * @param hash The unary callable used to hash the key
     * @param key_equal The binary callable used to compare two keys
     * for equality
     * @return An iterator to the position at which the key/value pair
     * containing `k` was inserted
     */
    template <typename CG,
              typename Hash     = cuco::detail::MurmurHash3_32<key_type>,
              typename KeyEqual = thrust::equal_to<key_type>>
    __device__ const_iterator
    find(CG g, Key const& k, Hash hash = Hash{}, KeyEqual key_equal = KeyEqual{}) const noexcept;

    /**
     * @brief Indicates whether the key `k` was inserted into the map.
     *
     * If the key `k` was inserted into the map, find returns
     * true. Otherwise, it returns false.
     *
     * @tparam Hash Unary callable type
     * @tparam KeyEqual Binary callable type
     * @param k The key to search for
     * @param hash The unary callable used to hash the key
     * @param key_equal The binary callable used to compare two keys
     * for equality
     * @return A boolean indicating whether the key/value pair
     * containing `k` was inserted
     */
    template <typename Hash     = cuco::detail::MurmurHash3_32<key_type>,
              typename KeyEqual = thrust::equal_to<key_type>>
    __device__ bool contains(Key const& k,
                             Hash hash          = Hash{},
                             KeyEqual key_equal = KeyEqual{}) noexcept;

    /**
     * @brief Indicates whether the key `k` was inserted into the map.
     *
     * If the key `k` was inserted into the map, find returns
     * true. Otherwise, it returns false. Uses the CUDA Cooperative Groups API to
     * to leverage multiple threads to perform a single contains operation. This provides a
     * significant boost in throughput compared to the non Cooperative Group
     * `contains` at moderate to high load factors.
     *
     * @tparam CG Cooperative Group type
     * @tparam Hash Unary callable type
     * @tparam KeyEqual Binary callable type
     * @param g The Cooperative Group used to perform the contains operation
     * @param k The key to search for
     * @param hash The unary callable used to hash the key
     * @param key_equal The binary callable used to compare two keys
     * for equality
     * @return A boolean indicating whether the key/value pair
     * containing `k` was inserted
     */
    template <typename CG,
              typename Hash     = cuco::detail::MurmurHash3_32<key_type>,
              typename KeyEqual = thrust::equal_to<key_type>>
    __device__ bool contains(CG g,
                             Key const& k,
                             Hash hash          = Hash{},
                             KeyEqual key_equal = KeyEqual{}) noexcept;
  };  // class device_view

  /**
   * @brief Gets the maximum number of elements the hash map can hold.
   *
   * @return The maximum number of elements the hash map can hold
   */
  std::size_t get_capacity() const noexcept { return capacity_; }

  /**
   * @brief Gets the number of elements in the hash map.
   *
   * @return The number of elements in the map
   */
  std::size_t get_size() const noexcept { return size_; }

  /**
   * @brief Gets the load factor of the hash map.
   *
   * @return The load factor of the hash map
   */
  float get_load_factor() const noexcept { return static_cast<float>(size_) / capacity_; }

  /**
   * @brief Gets the sentinel value used to represent an empty key slot.
   *
   * @return The sentinel value used to represent an empty key slot
   */
  Key get_empty_key_sentinel() const noexcept { return empty_key_sentinel_; }

  /**
   * @brief Gets the sentinel value used to represent an empty value slot.
   *
   * @return The sentinel value used to represent an empty value slot
   */
  Value get_empty_value_sentinel() const noexcept { return empty_value_sentinel_; }

  /**
   * @brief Constructs a device_view object based on the members of the `static_map` object.
   *
   * @return A device_view object based on the members of the `static_map` object
   */
  device_view get_device_view() const noexcept
  {
    return device_view(slots_, capacity_, empty_key_sentinel_, empty_value_sentinel_);
  }

  /**
   * @brief Constructs a device_mutable_view object based on the members of the `static_map` object
   *
   * @return A device_mutable_view object based on the members of the `static_map` object
   */
  device_mutable_view get_device_mutable_view() const noexcept
  {
    return device_mutable_view(slots_, capacity_, empty_key_sentinel_, empty_value_sentinel_);
  }

 private:
  pair_atomic_type* slots_{nullptr};      ///< Pointer to flat slots storage
  std::size_t capacity_{};                ///< Total number of slots
  std::size_t size_{};                    ///< Number of keys in map
  Key empty_key_sentinel_{};              ///< Key value that represents an empty slot
  Value empty_value_sentinel_{};          ///< Initial value of empty slot
  atomic_ctr_type* num_successes_{};      ///< Number of successfully inserted keys on insert
  slot_allocator_type slot_allocator_{};  ///< Allocator used to allocate slots
};
}  // namespace cuco

#include <cuco/detail/static_map.inl><|MERGE_RESOLUTION|>--- conflicted
+++ resolved
@@ -566,17 +566,10 @@
      * @param empty_value_sentinel The reserved value for mapped values to
      * represent empty slots
      */
-<<<<<<< HEAD
     __host__ __device__ device_mutable_view(pair_atomic_type* slots,
                                             std::size_t capacity,
                                             Key empty_key_sentinel,
                                             Value empty_value_sentinel) noexcept
-=======
-     __host__ __device__ device_mutable_view(pair_atomic_type* slots,
-                                             std::size_t capacity,
-                                             Key empty_key_sentinel,
-                                             Value empty_value_sentinel) noexcept
->>>>>>> 2196040f
       : device_view_base{slots, capacity, empty_key_sentinel, empty_value_sentinel}
     {
     }
